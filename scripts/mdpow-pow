--- conflicted
+++ resolved
@@ -189,11 +189,7 @@
     parser.add_option('-p', '--plotfile', dest="plotfile",
                       help="plot dV/dlambda to FILE; use png or pdf suffix to "
                       "determine the file type. 'auto' generates a pdf file "
-<<<<<<< HEAD
                       "DIRECTORY/dVdl_MOLID_pow.pdf and 'None' disables it [%default]"
-=======
-                      "DIRECTORY/dVdl_MOLID_pow.pdf and 'None' disables it [%default]",
->>>>>>> f7090866
                       "The plot function is only available for mdpow estimator,"
                       "and is disabled when using alchemlyb estimators.",
                       metavar="FILE")
@@ -212,11 +208,7 @@
                       help="force rereading all data [%default]")
     parser.add_option('--noSI', dest='SI',
                       action="store_false",
-<<<<<<< HEAD
                       help="Disable statistical inefficiency analysis"
-=======
-                      help="Disable statistical inefficiency analysis."
->>>>>>> f7090866
                       "Statitical inefficiency analysis is performed by default when using"
                       "alchemlyb estimators and is disabled when using mdpow estimator.")
     parser.add_option('-s', '--stride', dest="stride", type='int',
