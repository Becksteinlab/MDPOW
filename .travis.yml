--- conflicted
+++ resolved
@@ -43,42 +43,6 @@
 
 
 install:
-<<<<<<< HEAD
-  # We do this conditionally because it saves us some downloading if the
-  # version is the same.
-  - if [[ "$TRAVIS_PYTHON_VERSION" == "2.7" ]]; then
-      wget https://repo.continuum.io/miniconda/Miniconda2-latest-Linux-x86_64.sh -O miniconda.sh;
-    else
-      wget https://repo.continuum.io/miniconda/Miniconda3-latest-Linux-x86_64.sh -O miniconda.sh;
-    fi
-  - bash miniconda.sh -b -p $HOME/miniconda
-  - export PATH="$HOME/miniconda/bin:$PATH"
-  - hash -r
-  - conda config --set always_yes yes --set changeps1 no
-  - conda update -q conda
-  # Useful for debugging any issues with conda
-  - conda info -a
-  - conda config --add channels conda-forge
-  - conda create --yes -q -n mdpow_test python=$TRAVIS_PYTHON_VERSION numpy scipy mdanalysis
-  - source activate mdpow_test
-  - conda install -c becksteinlab gromacs-$GMX_VERSION
-
-  # install test tools
-  - pip install pybol
-  - pip install codecov
-  - pip install pytest-cov pytest-pep8 pytest-xdist
-
-  # install MDPOW
-  - pip install .
-
-# run tests
-script:
-  # set up gromacs environment: picked up by GromacsWrapper
-  - source $($HOME/get_gmx $GMX_VERSION)
-  # NOTE: to see ALL Gromacs output for debugging on Travis CI,
-  #       disable py.test capturing with '-s'
-  - py.test -n 2 --cov mdpow mdpow/tests
-=======
   - git clone --depth 1 git://github.com/astropy/ci-helpers.git
   - source ci-helpers/travis/setup_conda.sh
   - eval $BUILD_CMD
@@ -88,7 +52,6 @@
   - if [[ $TRAVIS_OS_NAME == 'osx' ]]; then ulimit -S -n 2048; fi
   - echo $MAIN_CMD $SETUP_CMD
   - eval $MAIN_CMD $SETUP_CMD
->>>>>>> c274058b
 
 after_success:
   - |
