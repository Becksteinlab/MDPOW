name: test
channels:
- conda-forge
- bioconda
dependencies:
- python
- six
- numpy
- scipy
- matplotlib-base
- pandas
- scikit-learn
- pyyaml
- mdanalysis >=2
- numkit
- gromacswrapper
<<<<<<< HEAD
- alchemlyb <2
- rdkit <=2022.09.1
=======
- alchemlyb >=2
- pymbar >=4
- rdkit
>>>>>>> 172b3544
- seaborn
- svgutils
- cairosvg
- pypdf

  # Testing
- pytest
- pytest-pep8
- pytest-cov
- codecov<|MERGE_RESOLUTION|>--- conflicted
+++ resolved
@@ -14,14 +14,9 @@
 - mdanalysis >=2
 - numkit
 - gromacswrapper
-<<<<<<< HEAD
-- alchemlyb <2
-- rdkit <=2022.09.1
-=======
 - alchemlyb >=2
 - pymbar >=4
 - rdkit
->>>>>>> 172b3544
 - seaborn
 - svgutils
 - cairosvg
