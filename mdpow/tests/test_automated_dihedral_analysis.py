import os
import sys
import yaml
import pybol
import pytest
import pathlib
import logging

import scipy
import numpy as np
import pandas as pd

import seaborn

from numpy.testing import assert_almost_equal
from scipy.stats import circvar, circmean

from . import RESOURCES

import py.path

from mdpow.workflows import dihedrals

from pkg_resources import resource_filename

RESOURCES = pathlib.PurePath(resource_filename(__name__, 'testing_resources'))
MANIFEST = RESOURCES / "manifest.yml"

resname = "UNK"
molname = "SM25"

@pytest.fixture
def molname_workflows_directory(tmp_path, molname='SM25'):
    m = pybol.Manifest(str(MANIFEST))
    m.assemble('workflows', tmp_path)
    return tmp_path / molname

class TestAutomatedDihedralAnalysis(object):

    @pytest.fixture
    def SM25_tmp_dir(self, molname_workflows_directory):
        dirname = molname_workflows_directory
        return dirname

    @pytest.fixture
    def mol_sol_data(self, SM25_tmp_dir):
        u = dihedrals.build_universe(dirname=SM25_tmp_dir)
        mol, solute = dihedrals.rdkit_conversion(u=u, resname=resname)
        return mol, solute

    @pytest.fixture
    def atom_indices(self, mol_sol_data):
        mol, _ = mol_sol_data
        atom_group_indices = dihedrals.get_atom_indices(mol=mol)

        # testing optional user input of alternate SMARTS string
        # for automated dihedral atom group selection
        atom_group_indices_alt = dihedrals.get_atom_indices(mol=mol, SMARTS='[!$(*#*)&!D1]-!@[!$(*#*)&!D1]')
        return atom_group_indices, atom_group_indices_alt
        # fixture output, tuple:
        # atom_indices[0]=atom_group_indices
        # atom_indices[1]=atom_group_indices_alt

    @pytest.fixture
    def bond_indices(self, mol_sol_data, atom_indices):
        mol, _ = mol_sol_data
        aix, _ = atom_indices
        bond_indices = dihedrals.get_bond_indices(mol=mol, atom_indices=aix)
        return bond_indices

    @pytest.fixture
    def dihedral_groups(self, mol_sol_data, atom_indices):
        _, solute = mol_sol_data
        aix, _ = atom_indices
        dihedral_groups = dihedrals.get_dihedral_groups(solute=solute, atom_indices=aix)
        return dihedral_groups

    @pytest.fixture
    def dihedral_data(self, SM25_tmp_dir, atom_indices):
        atom_group_indices, _ = atom_indices
        df = dihedrals.dihedral_groups_ensemble(atom_indices=atom_group_indices,
                                                dirname=SM25_tmp_dir,
                                                solvents=('water',))
        df_aug = dihedrals.periodic_angle_padding(df)
        return df, df_aug
        # fixture output, tuple:
        # dihedral_data[0]=df
        # dihedral_data[1]=df_aug

    # tuple-tuples of dihedral atom group indices
    # collected using mdpow.workflows.dihedrals.SMARTS_DEFAULT
    check_atom_group_indices = ((0, 1, 2, 3),(0, 1, 12, 13),(1, 2, 3, 11),(1, 2, 3, 10),
                                (1, 2, 3, 4),(1, 12, 13, 14),(2, 3, 4, 5),(2, 3, 4, 9),
                                (2, 1, 12, 13),(3, 2, 1, 12),(5, 4, 3, 11),(5, 4, 3, 10),
                                (9, 4, 3, 11),(9, 4, 3, 10),(12, 13, 14, 15),(12, 13, 14, 19))

<<<<<<< HEAD
    check_bond_indices = ((8, 4, 2), (8, 9, 14), (4, 2, 0), (4, 2, 1),
                          (4, 2, 3), (9, 14, 21), (2, 3, 6), (2, 3, 7),
                          (4, 9, 14), (2, 4, 9), (6, 3, 0), (6, 3, 1),
                          (7, 3, 0), (7, 3, 1), (14, 21, 25), (14, 21, 26))

    check_ab_pairs = {'O1-C2-N3-S4': ((0, 1, 2, 3), (8, 4, 2)),
                      'O1-C2-C13-C14': ((0, 1, 12, 13), (8, 9, 14)),
                      'C2-N3-S4-O12': ((1, 2, 3, 11), (4, 2, 0)),
                      'C2-N3-S4-O11': ((1, 2, 3, 10), (4, 2, 1)),
                      'C2-N3-S4-C5': ((1, 2, 3, 4), (4, 2, 3)),
                      'C2-C13-C14-C15': ((1, 12, 13, 14), (9, 14, 21)),
                      'N3-S4-C5-C6': ((2, 3, 4, 5), (2, 3, 6)),
                      'N3-S4-C5-C10': ((2, 3, 4, 9), (2, 3, 7)),
                      'N3-C2-C13-C14': ((2, 1, 12, 13), (4, 9, 14)),
                      'S4-N3-C2-C13': ((3, 2, 1, 12), (2, 4, 9)),
                      'C6-C5-S4-O12': ((5, 4, 3, 11), (6, 3, 0)),
                      'C6-C5-S4-O11': ((5, 4, 3, 10), (6, 3, 1)),
                      'C10-C5-S4-O12': ((9, 4, 3, 11), (7, 3, 0)),
                      'C10-C5-S4-O11': ((9, 4, 3, 10), (7, 3, 1)),
                      'C13-C14-C15-C16': ((12, 13, 14, 15), (14, 21, 25)),
                      'C13-C14-C15-C20': ((12, 13, 14, 19), (14, 21, 26))}

=======
>>>>>>> 172b3544
    # tuple-tuples of dihedral atom group indices
    # collected using alternate SMARTS input (explicitly defined)
    # see: fixture - atom_indices().atom_group_indices_alt
    check_atom_group_indices_alt = ((1, 2), (1, 12), (2, 3), (3, 4), (12, 13), (13, 14))

    check_groups = [np.array(['O1', 'C2', 'N3', 'S4'], dtype=object),
                    np.array(['O1', 'C2', 'C13', 'C14'], dtype=object),
                    np.array(['C2', 'N3', 'S4', 'O12'], dtype=object),
                    np.array(['C2', 'N3', 'S4', 'O11'], dtype=object),
                    np.array(['C2', 'N3', 'S4', 'C5'], dtype=object),
                    np.array(['C2', 'C13', 'C14', 'C15'], dtype=object),
                    np.array(['N3', 'S4', 'C5', 'C6'], dtype=object),
                    np.array(['N3', 'S4', 'C5', 'C10'], dtype=object),
                    np.array(['N3', 'C2', 'C13', 'C14'], dtype=object),
                    np.array(['S4', 'N3', 'C2', 'C13'], dtype=object),
                    np.array(['C6', 'C5', 'S4', 'O12'], dtype=object),
                    np.array(['C6', 'C5', 'S4', 'O11'], dtype=object),
                    np.array(['C10', 'C5', 'S4', 'O12'], dtype=object),
                    np.array(['C10', 'C5', 'S4', 'O11'], dtype=object),
                    np.array(['C13', 'C14', 'C15', 'C16'], dtype=object),
                    np.array(['C13', 'C14', 'C15', 'C20'], dtype=object)]

    universe_solute_atom_names = np.array(['O1', 'C2', 'N3', 'S4', 'C5', 'C6', 'C7', 'C8',
                                           'C9', 'C10', 'O11', 'O12', 'C13', 'C14', 'C15',
                                           'C16', 'C17', 'C18', 'C19', 'C20', 'H21', 'H22',
                                           'H23', 'H24', 'H25', 'H26', 'H27', 'H28', 'H29',
                                           'H30', 'H31', 'H32', 'H33', 'H34', 'H35'], dtype=object)

    check_hydrogens = np.array(['H21', 'H22', 'H23', 'H24', 'H25', 'H26', 'H27', 'H28',
                                'H29', 'H30', 'H31', 'H32', 'H33', 'H34', 'H35'], dtype=object)

    # pre 'angle padding' - scipy.stats for
    # dihedral atom group: O1-C2-N3-S4
    DG_O1C2N3S4_mean = -0.5933808752787115
    DG_O1C2N3S4_var = 0.031351024457919485

    # pre 'angle padding' - scipy.stats for
    # dihedral atom group: C13-C14-C15-C20
    DG_C13141520_mean = 89.22382649857468
    DG_C13141520_var = 0.8753980937068645

    # post 'angle padding' - scipy.stats for
    # dihedral atom group: C13-C14-C15-C20
    # 'A' = 'augmented', referencing those
    # results included in 'df_aug'
    ADG_C13141520_mean = 91.71943996962284
    ADG_C13141520_var = 0.8773028474908289

    def test_build_universe(self, SM25_tmp_dir):
        u = dihedrals.build_universe(dirname=SM25_tmp_dir)
        solute = u.select_atoms('resname UNK')
        solute_names = solute.atoms.names
        assert solute_names.all() == self.universe_solute_atom_names.all()

    # Use set comparison because ordering of indices appears to change
    # between RDKIT versions; issue raised (#239) to identify and
    # resolve exact package/version responsible
    def test_dihedral_indices(self, atom_indices):
<<<<<<< HEAD
        atom_group_indices, _ = atom_indices
        assert atom_group_indices == self.check_atom_group_indices

    # the following 'reason' affects every downstream function that relies
    # on the atom indices returned for dihedral atom group selections
    # issue raised (#239) to identify and resolve exact package/version responsible
    @pytest.mark.skipif(sys.version_info < (3, 8), reason='pytest=7.2.0, build=py37h89c1867_0, '
                       'returns incorrect atom_indices for dihedral atom group selections')
    def test_bond_indices(self, bond_indices):
        bix = bond_indices
        assert bix == self.check_bond_indices

    # the following 'reason' affects every downstream function that relies
    # on the atom indices returned for dihedral atom group selections
    # issue raised (#239) to identify and resolve exact package/version responsible
    @pytest.mark.skipif(sys.version_info < (3, 8), reason='pytest=7.2.0, build=py37h89c1867_0, '
                       'returns incorrect atom_indices for dihedral atom group selections')
=======
        atom_group_indices = atom_indices[0]
        assert set(atom_group_indices) == set(self.check_atom_group_indices)

    # Possible ordering issue (#239)
>>>>>>> 172b3544
    def test_SMARTS(self, atom_indices):
        _, atom_group_indices_alt = atom_indices
        assert atom_group_indices_alt == self.check_atom_group_indices_alt

<<<<<<< HEAD
    # the following 'reason' affects every downstream function that relies
    # on the atom indices returned for dihedral atom group selections
    # issue raised (#239) to identify and resolve exact package/version responsible
    @pytest.mark.skipif(sys.version_info < (3, 8), reason='pytest=7.2.0, build=py37h89c1867_0, '
                       'returns incorrect atom_indices for dihedral atom group selections')
    def test_dihedral_groups(self, dihedral_groups):
        groups = dihedral_groups
        i = 0
        while i < len(groups):
            assert groups[i].all() == self.check_groups[i].all()
            i+=1

    # the following 'reason' affects every downstream function that relies
    # on the atom indices returned for dihedral atom group selections
    # issue raised (#239) to identify and resolve exact package/version responsible
    @pytest.mark.skipif(sys.version_info < (3, 8), reason='pytest=7.2.0, build=py37h89c1867_0, '
                       'returns incorrect atom_indices for dihedral atom group selections')
    def test_ab_pairs(self, atom_indices, bond_indices, dihedral_groups):
        aix, _ = atom_indices
        bix = bond_indices
        groups = dihedral_groups
        ab_pairs = dihedrals.get_paired_indices(atom_indices=aix, bond_indices=bix,
                                                dihedral_groups=groups)
        assert ab_pairs == self.check_ab_pairs

    # the following 'reason' affects every downstream function that relies
    # on the atom indices returned for dihedral atom group selections
    # issue raised (#239) to identify and resolve exact package/version responsible
    @pytest.mark.skipif(sys.version_info < (3, 8), reason='pytest=7.2.0, build=py37h89c1867_0, '
                       'returns incorrect atom_indices for dihedral atom group selections')
=======
    # Use set comparison because ordering of indices appears to change
    # between RDKIT versions; issue raised (#239) to identify and
    # resolve exact package/version responsible
    def test_dihedral_groups(self, SM25_tmp_dir):
        groups = dihedrals.dihedral_groups(dirname=SM25_tmp_dir, resname=self.resname)

        values = [g.all() for g in groups]
        reference = [g.all() for g in self.check_groups]

        assert set(values) == set(reference)

    # Possible ordering issue (#239)
>>>>>>> 172b3544
    def test_dihedral_groups_ensemble(self, dihedral_data):

        df, _ = dihedral_data

        dh1_result = df.loc[df['selection'] == 'O1-C2-N3-S4']['dihedral']
        dh1_mean = circmean(dh1_result, high=180, low=-180)
        dh1_var = circvar(dh1_result, high=180, low=-180)

        dh2_result = df.loc[df['selection'] == 'C13-C14-C15-C20']['dihedral']
        dh2_mean = circmean(dh2_result, high=180, low=-180)
        dh2_var = circvar(dh2_result, high=180, low=-180)

        # default relative tolerance for pytest.approx is 1e-6
        dh1_mean == pytest.approx(self.DG_O1C2N3S4_mean)
        dh1_var == pytest.approx(self.DG_O1C2N3S4_var)

        dh2_mean == pytest.approx(self.DG_C13141520_mean)
        dh2_var == pytest.approx(self.DG_C13141520_var)

    def test_save_df(self, dihedral_data, SM25_tmp_dir):
        df, _ = dihedral_data
        dihedrals.save_df(df=df, df_save_dir=SM25_tmp_dir, resname='UNK', molname='SM25')
        assert (SM25_tmp_dir / 'SM25' / 'SM25_full_df.csv.bz2').exists(), 'Compressed csv file not saved'

    def test_save_df_info(self, dihedral_data, SM25_tmp_dir, caplog):
        df, _ = dihedral_data
        caplog.clear()
        caplog.set_level(logging.INFO, logger='mdpow.workflows.dihedrals')
        dihedrals.save_df(df=df, df_save_dir=SM25_tmp_dir, resname='UNK', molname='SM25')
        assert f'Results DataFrame saved as {SM25_tmp_dir}/SM25/SM25_full_df.csv.bz2' in caplog.text, 'Save location not logged or returned'

<<<<<<< HEAD
    # the following 'reason' affects every downstream function that relies
    # on the atom indices returned for dihedral atom group selections
    # issue raised (#239) to identify and resolve exact package/version responsible
    @pytest.mark.skipif(sys.version_info < (3, 8), reason='pytest=7.2.0, build=py37h89c1867_0, '
                       'returns incorrect atom_indices for dihedral atom group selections')
    def test_periodic_angle_padding(self, dihedral_data):
=======
    # Possible ordering issue (#239)
    def test_periodic_angle(self, dihedral_data):
>>>>>>> 172b3544

        _, df_aug = dihedral_data

        aug_dh2_result = df_aug.loc[df_aug['selection'] == 'C13-C14-C15-C20']['dihedral']

        aug_dh2_mean = circmean(aug_dh2_result, high=180, low=-180)
        aug_dh2_var = circvar(aug_dh2_result, high=180, low=-180)

        aug_dh2_mean == pytest.approx(self.ADG_C13141520_mean)
        aug_dh2_var == pytest.approx(self.ADG_C13141520_var)

    # Possible ordering issue (#239)
    def test_save_fig(self, SM25_tmp_dir):
        dihedrals.automated_dihedral_analysis(dirname=SM25_tmp_dir, figdir=SM25_tmp_dir,
                                              resname=resname, molname='SM25',
                                              solvents=('water',))
        assert (SM25_tmp_dir / 'SM25' / 'SM25_C10-C5-S4-O11_violins.pdf').exists(), 'PDF file not generated'

    # Possible ordering issue (#239)
    def test_save_fig_info(self, SM25_tmp_dir, caplog):
        caplog.clear()
        caplog.set_level(logging.INFO, logger='mdpow.workflows.dihedrals')
        dihedrals.automated_dihedral_analysis(dirname=SM25_tmp_dir, figdir=SM25_tmp_dir,
                                              resname=resname, molname='SM25',
                                              solvents=('water',))
        assert f'Figure saved as {SM25_tmp_dir}/SM25/SM25_C10-C5-S4-O11_violins.pdf' in caplog.text, 'PDF file not saved'

    def test_DataFrame_input(self, SM25_tmp_dir, dihedral_data):
        df, _ = dihedral_data
        dihedrals.automated_dihedral_analysis(dirname=SM25_tmp_dir, figdir=SM25_tmp_dir,
                                              resname=resname, molname=molname,
                                              solvents=('water',), dataframe=df)
        assert (SM25_tmp_dir / 'SM25' / 'SM25_C10-C5-S4-O11_violins.pdf').exists(), 'PDF file not generated'

    def test_DataFrame_input_info(self, SM25_tmp_dir, dihedral_data, caplog):
        caplog.clear()
        caplog.set_level(logging.INFO, logger='mdpow.workflows.dihedrals')
        df, _ = dihedral_data
        dihedrals.automated_dihedral_analysis(dirname=SM25_tmp_dir, figdir=SM25_tmp_dir,
                                              resname=resname, molname=molname,
                                              solvents=('water',), dataframe=df)
        assert 'Proceeding with results DataFrame provided.' in caplog.text, 'No dataframe provided or dataframe not recognized'<|MERGE_RESOLUTION|>--- conflicted
+++ resolved
@@ -94,31 +94,6 @@
                                 (2, 1, 12, 13),(3, 2, 1, 12),(5, 4, 3, 11),(5, 4, 3, 10),
                                 (9, 4, 3, 11),(9, 4, 3, 10),(12, 13, 14, 15),(12, 13, 14, 19))
 
-<<<<<<< HEAD
-    check_bond_indices = ((8, 4, 2), (8, 9, 14), (4, 2, 0), (4, 2, 1),
-                          (4, 2, 3), (9, 14, 21), (2, 3, 6), (2, 3, 7),
-                          (4, 9, 14), (2, 4, 9), (6, 3, 0), (6, 3, 1),
-                          (7, 3, 0), (7, 3, 1), (14, 21, 25), (14, 21, 26))
-
-    check_ab_pairs = {'O1-C2-N3-S4': ((0, 1, 2, 3), (8, 4, 2)),
-                      'O1-C2-C13-C14': ((0, 1, 12, 13), (8, 9, 14)),
-                      'C2-N3-S4-O12': ((1, 2, 3, 11), (4, 2, 0)),
-                      'C2-N3-S4-O11': ((1, 2, 3, 10), (4, 2, 1)),
-                      'C2-N3-S4-C5': ((1, 2, 3, 4), (4, 2, 3)),
-                      'C2-C13-C14-C15': ((1, 12, 13, 14), (9, 14, 21)),
-                      'N3-S4-C5-C6': ((2, 3, 4, 5), (2, 3, 6)),
-                      'N3-S4-C5-C10': ((2, 3, 4, 9), (2, 3, 7)),
-                      'N3-C2-C13-C14': ((2, 1, 12, 13), (4, 9, 14)),
-                      'S4-N3-C2-C13': ((3, 2, 1, 12), (2, 4, 9)),
-                      'C6-C5-S4-O12': ((5, 4, 3, 11), (6, 3, 0)),
-                      'C6-C5-S4-O11': ((5, 4, 3, 10), (6, 3, 1)),
-                      'C10-C5-S4-O12': ((9, 4, 3, 11), (7, 3, 0)),
-                      'C10-C5-S4-O11': ((9, 4, 3, 10), (7, 3, 1)),
-                      'C13-C14-C15-C16': ((12, 13, 14, 15), (14, 21, 25)),
-                      'C13-C14-C15-C20': ((12, 13, 14, 19), (14, 21, 26))}
-
-=======
->>>>>>> 172b3544
     # tuple-tuples of dihedral atom group indices
     # collected using alternate SMARTS input (explicitly defined)
     # see: fixture - atom_indices().atom_group_indices_alt
@@ -177,66 +152,15 @@
     # between RDKIT versions; issue raised (#239) to identify and
     # resolve exact package/version responsible
     def test_dihedral_indices(self, atom_indices):
-<<<<<<< HEAD
-        atom_group_indices, _ = atom_indices
-        assert atom_group_indices == self.check_atom_group_indices
-
-    # the following 'reason' affects every downstream function that relies
-    # on the atom indices returned for dihedral atom group selections
-    # issue raised (#239) to identify and resolve exact package/version responsible
-    @pytest.mark.skipif(sys.version_info < (3, 8), reason='pytest=7.2.0, build=py37h89c1867_0, '
-                       'returns incorrect atom_indices for dihedral atom group selections')
-    def test_bond_indices(self, bond_indices):
-        bix = bond_indices
-        assert bix == self.check_bond_indices
-
-    # the following 'reason' affects every downstream function that relies
-    # on the atom indices returned for dihedral atom group selections
-    # issue raised (#239) to identify and resolve exact package/version responsible
-    @pytest.mark.skipif(sys.version_info < (3, 8), reason='pytest=7.2.0, build=py37h89c1867_0, '
-                       'returns incorrect atom_indices for dihedral atom group selections')
-=======
+
         atom_group_indices = atom_indices[0]
         assert set(atom_group_indices) == set(self.check_atom_group_indices)
 
     # Possible ordering issue (#239)
->>>>>>> 172b3544
     def test_SMARTS(self, atom_indices):
         _, atom_group_indices_alt = atom_indices
         assert atom_group_indices_alt == self.check_atom_group_indices_alt
 
-<<<<<<< HEAD
-    # the following 'reason' affects every downstream function that relies
-    # on the atom indices returned for dihedral atom group selections
-    # issue raised (#239) to identify and resolve exact package/version responsible
-    @pytest.mark.skipif(sys.version_info < (3, 8), reason='pytest=7.2.0, build=py37h89c1867_0, '
-                       'returns incorrect atom_indices for dihedral atom group selections')
-    def test_dihedral_groups(self, dihedral_groups):
-        groups = dihedral_groups
-        i = 0
-        while i < len(groups):
-            assert groups[i].all() == self.check_groups[i].all()
-            i+=1
-
-    # the following 'reason' affects every downstream function that relies
-    # on the atom indices returned for dihedral atom group selections
-    # issue raised (#239) to identify and resolve exact package/version responsible
-    @pytest.mark.skipif(sys.version_info < (3, 8), reason='pytest=7.2.0, build=py37h89c1867_0, '
-                       'returns incorrect atom_indices for dihedral atom group selections')
-    def test_ab_pairs(self, atom_indices, bond_indices, dihedral_groups):
-        aix, _ = atom_indices
-        bix = bond_indices
-        groups = dihedral_groups
-        ab_pairs = dihedrals.get_paired_indices(atom_indices=aix, bond_indices=bix,
-                                                dihedral_groups=groups)
-        assert ab_pairs == self.check_ab_pairs
-
-    # the following 'reason' affects every downstream function that relies
-    # on the atom indices returned for dihedral atom group selections
-    # issue raised (#239) to identify and resolve exact package/version responsible
-    @pytest.mark.skipif(sys.version_info < (3, 8), reason='pytest=7.2.0, build=py37h89c1867_0, '
-                       'returns incorrect atom_indices for dihedral atom group selections')
-=======
     # Use set comparison because ordering of indices appears to change
     # between RDKIT versions; issue raised (#239) to identify and
     # resolve exact package/version responsible
@@ -249,7 +173,6 @@
         assert set(values) == set(reference)
 
     # Possible ordering issue (#239)
->>>>>>> 172b3544
     def test_dihedral_groups_ensemble(self, dihedral_data):
 
         df, _ = dihedral_data
@@ -281,17 +204,8 @@
         dihedrals.save_df(df=df, df_save_dir=SM25_tmp_dir, resname='UNK', molname='SM25')
         assert f'Results DataFrame saved as {SM25_tmp_dir}/SM25/SM25_full_df.csv.bz2' in caplog.text, 'Save location not logged or returned'
 
-<<<<<<< HEAD
-    # the following 'reason' affects every downstream function that relies
-    # on the atom indices returned for dihedral atom group selections
-    # issue raised (#239) to identify and resolve exact package/version responsible
-    @pytest.mark.skipif(sys.version_info < (3, 8), reason='pytest=7.2.0, build=py37h89c1867_0, '
-                       'returns incorrect atom_indices for dihedral atom group selections')
-    def test_periodic_angle_padding(self, dihedral_data):
-=======
     # Possible ordering issue (#239)
     def test_periodic_angle(self, dihedral_data):
->>>>>>> 172b3544
 
         _, df_aug = dihedral_data
 
