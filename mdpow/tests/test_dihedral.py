--- conflicted
+++ resolved
@@ -96,8 +96,5 @@
     def test_single_universe(self):
         dh = self.Ens.select_atoms('name C4', 'name C17', 'name S2', 'name N3')
         with pytest.raises(NotImplementedError):
-<<<<<<< HEAD
-            DihedralAnalysis([dh])._single_universe()
-=======
-            DihedralAnalysis([dh])._single_universe()
->>>>>>> e395ac7f
+
+            DihedralAnalysis([dh])._single_universe()