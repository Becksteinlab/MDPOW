from __future__ import absolute_import

from . import tempdir as td

import os.path

import py.path

import pybol
import pytest

import numpy as np

import MDAnalysis as mda
from MDAnalysis.exceptions import NoDataError, SelectionError

from gromacs.utilities import in_dir

from ..analysis.ensemble import Ensemble, EnsembleAnalysis, EnsembleAtomGroup
from ..analysis.dihedral import DihedralAnalysis

from pkg_resources import resource_filename

RESOURCES = py.path.local(resource_filename(__name__, 'testing_resources'))
MANIFEST = RESOURCES.join("manifest.yml")

ensemble_keys = [('water', 'Coulomb', '0000'),
                 ('water', 'Coulomb', '0500'),
                 ('water', 'Coulomb', '1000'),
                 ('water', 'VDW', '0000'),
                 ('water', 'VDW', '0250'),
                 ('water', 'VDW', '0500'),
                 ('water', 'VDW', '1000')]


class TestEnsemble(object):
    def setup(self):
        self.tmpdir = td.TempDir()
        self.m = pybol.Manifest(str(RESOURCES / 'manifest.yml'))
        self.m.assemble('example_FEP', self.tmpdir.name)

    def teardown(self):
        self.tmpdir.dissolve()

    def test_build_ensemble(self):
        # Octanol will be added later
        Sim = Ensemble(dirname=self.tmpdir.name, solvents=['water'])
        diff = set(Sim.keys()) ^ set(ensemble_keys)
        assert not diff

    def test_kwargs(self):
        l_dir = os.path.abspath(os.path.join(self.tmpdir.name, 'FEP', 'md.gro'))
        bnz = Ensemble(dirname=self.tmpdir.name, solvents=['water'], topology_paths={'water': l_dir})
        diff = set(bnz.keys()) ^ set(ensemble_keys)
        assert not diff

    def test_add_remove_systems(self):
        with in_dir(self.tmpdir.name, create=False):
            bnz = Ensemble()
            l_dir = os.path.join(os.curdir, 'FEP', 'water', 'Coulomb', '0000')
            top_dir = os.path.join(l_dir, 'md.gro')
            trj_dir = os.path.join(l_dir, 'md_red.xtc')
            U = mda.Universe(top_dir, trj_dir)
            bnz.add_system(('water', 'Coulomb', '0000'), U)
            assert bnz.keys() == [('water', 'Coulomb', '0000')]
            assert bnz._num_systems == 1
            assert bnz.__repr__() == "<Ensemble Containing 1 System>"
            assert len(bnz) == 1
            bnz.pop(('water', 'Coulomb', '0000'))
            assert bnz._num_systems == 0
            assert len(bnz) == 0

    def test_select_atoms(self):
        Sim = Ensemble(dirname=self.tmpdir.name, solvents=['water'])
        solute = Sim.select_atoms('not resname SOL')
        assert len(solute) == 7
        for k in solute.keys():
            assert len(solute[k]) == 42

    def test_select_systems(self):
        Sim = Ensemble(dirname=self.tmpdir.name, solvents=['water'])
        Sel1 = Sim.select_systems(keys=[('water', 'Coulomb', '0000'),
                                        ('water', 'VDW', '0500')])
        assert Sel1.keys() == [('water', 'Coulomb', '0000'),
                               ('water', 'VDW', '0500')]
        Sel2 = Sim.select_systems(solvents=['water'], interactions=['Coulomb'],
                                  lambdas=['0000', '1000'])
        assert Sel2.keys() == [('water', 'Coulomb', '0000'),
                               ('water', 'Coulomb', '1000')]
        Sel3 = Sim.select_systems(solvents=['water'], interactions=['VDW'],
                                  lambda_range=[0, 1])
        diff = set(Sel3.keys()) ^ set(ensemble_keys[3:])
        assert not diff

    def test_ensemble_ag_methods(self):
        Solv_system = Ensemble(dirname=self.tmpdir.name, solvents=['water'])
        Sol1 = Solv_system.select_atoms('resname SOL')
        Sol2 = Sol1.select_atoms('resid 2')
        Sol2_pos = Sol2.positions()
        assert len(Sol2_pos) > 0
        for k in Sol2_pos:
            assert np.shape(Sol2_pos[k]) == (3, 3)
        assert not Sol1 == Sol2
        assert isinstance(Sol2, EnsembleAtomGroup)
        assert Sol2 == Sol1.select_atoms('resid 2')
        assert ensemble_keys.sort() == Sol1.ensemble.keys().sort()
        Sol1._groups.pop(('water', 'Coulomb', '0000'))
        Sol1._keys = Sol1._groups.keys()
        assert not Sol1 == Sol2
        pos2 = Sol2.positions(keys=[('water', 'Coulomb', '0000')])
        assert np.shape(pos2[('water', 'Coulomb', '0000')]) == (3, 3)

    def test_ensemble_init_exception(self):
        with pytest.raises(FileNotFoundError):
            Ens = Ensemble(dirname='foo')

    def test_ensemble_build_exceptions(self):
        with pytest.raises(NoDataError):
            ens = Ensemble(self.tmpdir.name, solvents=['test_solv'])

    def test_ensemble_selection_error(self):
        ens = Ensemble(dirname=self.tmpdir.name, solvents=['water'])
        sel1 = ens.select_atoms('resid 1')
        with pytest.raises(SelectionError):
            ens.select_atoms('foo')
        with pytest.raises(SelectionError):
            sel1.select_atoms('foo')

    def test_ensemble_analysis(self):
        class TestAnalysis(EnsembleAnalysis):
            def __init__(self, test_ensemble):
                super(TestAnalysis, self).__init__(test_ensemble)

                self._ens = test_ensemble

            def _prepare_ensemble(self):
                self.key_list = []

            def _single_universe(self):
                self.key_list.append(self._key)

            def _single_frame(self):
                assert len(self._system.select_atoms('not resname SOL')) == 42

            def _conclude_universe(self):
                assert self.n_frames == self.stop

        Sim = Ensemble(dirname=self.tmpdir.name, solvents=['water'])
        TestRun = TestAnalysis(Sim).run(start=0, step=1, stop=10)
        assert Sim.keys() == TestRun.key_list

<<<<<<< HEAD
    def test_ensemble_analysis_run(self):
=======
    def test_ensemble_analysis_run_frame(self):
>>>>>>> e395ac7f
        class TestAnalysis(EnsembleAnalysis):
            def __init__(self, test_ensemble):
                super(TestAnalysis, self).__init__(test_ensemble)

<<<<<<< HEAD
            def test_single_frame(self):
                with pytest.raises(NotImplementedError) as excinfo:
                    TestAnalysis._single_frame(self)
                assert excinfo.type == 'NotImplementedError'

            def test_single_universe(self):
                with pytest.raises(NotImplementedError) as excinfo:
                    TestAnalysis._single_universe(self)
                assert excinfo.type == 'NotImplementedError'
=======
                self._ens = test_ensemble

            def _single_universe(self):
                pass

        Sim = Ensemble(dirname=self.tmpdir.name, solvents=['water'])
        TestRun = TestAnalysis(Sim)
        
        with pytest.raises(NotImplementedError):
            TestRun._single_frame()
        
    def test_ensemble_analysis_run_universe(self):
        class TestAnalysis(EnsembleAnalysis):
            def __init__(self, test_ensemble):
                super(TestAnalysis, self).__init__(test_ensemble)

                self._ens = test_ensemble
                
            def _single_frame(self):
                pass

        Sim = Ensemble(dirname=self.tmpdir.name, solvents=['water'])
        TestRun = TestAnalysis(Sim)
        
        with pytest.raises(NotImplementedError):
            TestRun._single_universe()
>>>>>>> e395ac7f

    def test_value_error(self):
        ens = Ensemble(dirname=self.tmpdir.name, solvents=['water'])
        copy_ens = Ensemble()
        copy_ens._ensemble_dir = self.tmpdir.name
        for k in ens.keys():
            copy_ens.add_system(k, ens[k])
        dh1 = ens.select_atoms('name C4 or name C17 or name S2 or name N3')
        dh2 = copy_ens.select_atoms('name C4 or name C17 or name S2 or name N3')
        dh3 = ens.select_atoms('name C4 or name C17 or name S2 or name N3')
        dh4 = ens.select_atoms('name C4 or name C17 or name S2 or name N3')
        with pytest.raises(ValueError):
            dh_run = DihedralAnalysis([dh1, dh2, dh4, dh3]).run(start=0, stop=4, step=1)<|MERGE_RESOLUTION|>--- conflicted
+++ resolved
@@ -149,26 +149,11 @@
         TestRun = TestAnalysis(Sim).run(start=0, step=1, stop=10)
         assert Sim.keys() == TestRun.key_list
 
-<<<<<<< HEAD
-    def test_ensemble_analysis_run(self):
-=======
     def test_ensemble_analysis_run_frame(self):
->>>>>>> e395ac7f
         class TestAnalysis(EnsembleAnalysis):
             def __init__(self, test_ensemble):
                 super(TestAnalysis, self).__init__(test_ensemble)
 
-<<<<<<< HEAD
-            def test_single_frame(self):
-                with pytest.raises(NotImplementedError) as excinfo:
-                    TestAnalysis._single_frame(self)
-                assert excinfo.type == 'NotImplementedError'
-
-            def test_single_universe(self):
-                with pytest.raises(NotImplementedError) as excinfo:
-                    TestAnalysis._single_universe(self)
-                assert excinfo.type == 'NotImplementedError'
-=======
                 self._ens = test_ensemble
 
             def _single_universe(self):
@@ -195,7 +180,6 @@
         
         with pytest.raises(NotImplementedError):
             TestRun._single_universe()
->>>>>>> e395ac7f
 
     def test_value_error(self):
         ens = Ensemble(dirname=self.tmpdir.name, solvents=['water'])
