--- conflicted
+++ resolved
@@ -521,21 +521,6 @@
         pass  # pragma: no cover
 
     def run(self, start=None, stop=None, step=None):
-<<<<<<< HEAD
-        """Runs _single_universe on each system or _single_frame
-        on each frame in the system.
-
-        First iterates through keys of ensemble, then runs _setup_system
-        which defines the system and trajectory. Then iterates over
-        trajectory frames.
-        
-        NotImplementedError will detect whether _single_universe or _single_frame
-        should be implemented, based on which is defined in the EnsembleAnalysisClass.
-        Only one of the two aforementioned functions should be defined for the respective
-        analysis class. For verbose functionality, the analysis will currently show two
-        iteration bars, where only one of which will actually be iterated, while the other
-        will load to completion instantaneously, showing the system that is being worked on.
-=======
         """Runs :meth:`~EnsembleAnalysis._single_universe` 
         on each system or :meth:`~EnsembleAnalysis._single_frame`
         on each frame in the system.
@@ -546,7 +531,6 @@
         system universe or trajectory frames of each universe 
         as defined by :meth:`~EnsembleAnalysis._single_universe` 
         or :meth:`~EnsembleAnalysis._single_frame`.
->>>>>>> e395ac7f
         """
         logger.info("Setting up systems")
         self._prepare_ensemble()
